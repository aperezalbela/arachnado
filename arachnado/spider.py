# -*- coding: utf-8 -*-
from __future__ import absolute_import
import logging

import scrapy
from scrapy.linkextractors import LinkExtractor
from scrapy.http.response.html import HtmlResponse

from arachnado.utils.misc import MB, add_scheme_if_missing, get_netloc


DEFAULT_SETTINGS = {
    'DEPTH_STATS_VERBOSE': True,
    'DEPTH_PRIORITY': -1,

    'BOT_NAME': 'arachnado',
<<<<<<< HEAD
    'COOKIES_DEBUG': False,
=======
    'USER_AGENT': 'Mozilla/5.0 (Macintosh; Intel Mac OS X 10_10_3) '
                  'AppleWebKit/537.36 (KHTML, like Gecko) '
                  'Chrome/39.0.2148.0 Safari/537.36',
>>>>>>> 2f99edfb

    'MEMUSAGE_ENABLED': True,
    'DOWNLOAD_MAXSIZE': 1 * MB,
    # see https://github.com/scrapy/scrapy/issues/1303
    # 'DOWNLOAD_WARNSIZE': 1 * MB,

    # 'CLOSESPIDER_PAGECOUNT': 30,  # for debugging
    'LOG_LEVEL': 'DEBUG',
    'TELNETCONSOLE_ENABLED': False,
    # 'CONCURRENT_REQUESTS': 100,

    'AUTOTHROTTLE_ENABLED': True,
    'AUTOTHROTTLE_DEBUG': False,
    'AUTOTHROTTLE_START_DELAY': 5,
    'AUTOTHROTTLE_MAX_DELAY': 60,
    'AUTOTHROTTLE_TARGET_CONCURRENCY': 1.0,
    'CONCURRENT_REQUESTS_PER_DOMAIN': 4,
    'DOWNLOAD_DELAY': 0.3,  # min download delay

    'STATS_CLASS': 'arachnado.stats.EventedStatsCollector',
    'DOWNLOADER': 'arachnado.crawler_process.ArachnadoDownloader',

    'SPIDER_MIDDLEWARES': {
        'arachnado.spidermiddlewares.pageitems.PageItemsMiddleware': 100,
    },
    'DOWNLOADER_MIDDLEWARES': {
        'arachnado.downloadermiddlewares.proxyfromsettings'
        '.ProxyFromSettingsMiddleware': 10,
    },
    'ITEM_PIPELINES': {
        'arachnado.pipelines.mongoexport.MongoExportPipeline': 10,
    },
<<<<<<< HEAD
    'MONGO_EXPORT_ENABLED': True,
    'MONGO_EXPORT_JOBID_KEY': '_job_id',
    'HTTPCACHE_ENABLED': False,
    # This storage is read-only. Responses are stored by PageExport middleware
    'HTTPCACHE_STORAGE': 'arachnado.pagecache.mongo.MongoCacheStorage',
=======

    'MOTOR_PIPELINE_JOBID_KEY': '_job_id',

    'HTTPCACHE_ENABLED': False,
    # This storage is read-only. Responses are stored by MotorPipeline
    'HTTPCACHE_STORAGE': 'arachnado.extensions.httpcache.'
                         'ArachnadoCacheStorage',
>>>>>>> 2f99edfb
}


class ArachnadoSpider(scrapy.Spider):
    """
    A base spider that contains common attributes and utilities for all
    Arachnado spiders
    """
    crawl_id = None
    domain = None
    motor_job_id = None
    kwargs = None
    user_settings = None
    flags = None

    def __init__(self, *args, **kwargs):
        super(ArachnadoSpider, self).__init__(*args, **kwargs)

        self.flags = set()
        self.kwargs = kwargs
        # don't log scraped items
        logging.getLogger("scrapy.core.scraper").setLevel(logging.INFO)


class CrawlWebsiteSpider(ArachnadoSpider):
    """
    A spider which crawls all the website.
    To run it, set its ``crawl_id`` and ``domain`` arguments.
    """
    name = 'crawlwebsite'
    custom_settings = {
        'DEPTH_LIMIT': 10,
    }

    def __init__(self, *args, **kwargs):
        super(CrawlWebsiteSpider, self).__init__(*args, **kwargs)
        self.start_url = add_scheme_if_missing(self.domain)

    def start_requests(self):
        self.logger.info("Started job %s#%d for domain %s",
                         self.motor_job_id, self.crawl_id, self.domain)
        yield scrapy.Request(self.start_url, self.parse_first,
                             dont_filter=True)

    def parse_first(self, response):
        # If there is a redirect in the first request, use the target domain
        # to restrict crawl instead of the original.
        self.domain = get_netloc(response.url)
        self.crawler.stats.set_value('arachnado/start_url', self.start_url)
        self.crawler.stats.set_value('arachnado/domain', self.domain)

        allow_domain = self.domain
        if self.domain.startswith("www."):
            allow_domain = allow_domain[len("www."):]
        self.get_links = LinkExtractor(
            allow_domains=[allow_domain]
        ).extract_links

        for elem in self.parse(response):
            yield elem

    def parse(self, response):
        if not isinstance(response, HtmlResponse):
            self.logger.info("non-HTML response is skipped: %s" % response.url)
            return
        for link in self.get_links(response):
            yield scrapy.Request(link.url, self.parse)<|MERGE_RESOLUTION|>--- conflicted
+++ resolved
@@ -14,13 +14,10 @@
     'DEPTH_PRIORITY': -1,
 
     'BOT_NAME': 'arachnado',
-<<<<<<< HEAD
     'COOKIES_DEBUG': False,
-=======
     'USER_AGENT': 'Mozilla/5.0 (Macintosh; Intel Mac OS X 10_10_3) '
                   'AppleWebKit/537.36 (KHTML, like Gecko) '
                   'Chrome/39.0.2148.0 Safari/537.36',
->>>>>>> 2f99edfb
 
     'MEMUSAGE_ENABLED': True,
     'DOWNLOAD_MAXSIZE': 1 * MB,
@@ -53,21 +50,11 @@
     'ITEM_PIPELINES': {
         'arachnado.pipelines.mongoexport.MongoExportPipeline': 10,
     },
-<<<<<<< HEAD
     'MONGO_EXPORT_ENABLED': True,
     'MONGO_EXPORT_JOBID_KEY': '_job_id',
     'HTTPCACHE_ENABLED': False,
     # This storage is read-only. Responses are stored by PageExport middleware
     'HTTPCACHE_STORAGE': 'arachnado.pagecache.mongo.MongoCacheStorage',
-=======
-
-    'MOTOR_PIPELINE_JOBID_KEY': '_job_id',
-
-    'HTTPCACHE_ENABLED': False,
-    # This storage is read-only. Responses are stored by MotorPipeline
-    'HTTPCACHE_STORAGE': 'arachnado.extensions.httpcache.'
-                         'ArachnadoCacheStorage',
->>>>>>> 2f99edfb
 }
 
 
