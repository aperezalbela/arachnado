--- conflicted
+++ resolved
@@ -8,13 +8,11 @@
 from arachnado.utils.misc import json_encode
 from arachnado.monitor import Monitor
 from arachnado.handler_utils import ApiHandler, NoEtagsMixin
-<<<<<<< HEAD
-from arachnado.rpc import MainRpcHttpHandler, MainRpcWebsocketHandler
+
 from arachnado.rpc.data import DataRpcWebsocketHandler
-=======
+
 from arachnado.rpc import RpcHttpHandler
 from arachnado.rpc.ws import RpcWebsocketHandler
->>>>>>> 238cd2b5
 
 
 at_root = lambda *args: os.path.join(os.path.dirname(__file__), *args)
@@ -41,14 +39,9 @@
         url(r"/crawler/resume", ResumeCrawler, context, name="resume"),
         url(r"/crawler/status", CrawlerStatus, context, name="status"),
         url(r"/ws-updates", Monitor, context, name="ws-updates"),
-<<<<<<< HEAD
-        url(r"/ws-rpc", MainRpcWebsocketHandler, context, name="ws-rpc"),
-        url(r"/rpc", MainRpcHttpHandler, context, name="rpc"),
-        url(r"/ws-data", DataRpcWebsocketHandler, context, name="ws-data"),
-=======
         url(r"/ws-rpc", RpcWebsocketHandler, context, name="ws-rpc"),
         url(r"/rpc", RpcHttpHandler, context, name="rpc"),
->>>>>>> 238cd2b5
+        url(r"/ws-data", DataRpcWebsocketHandler, context, name="ws-data"),
     ]
     return Application(
         handlers=handlers,
