--- conflicted
+++ resolved
@@ -1,13 +1,8 @@
 import logging
 
 
-<<<<<<< HEAD
-class JobsRpc(object):
+class Jobs(object):
     handler_id = None
-=======
-class Jobs(object):
-
->>>>>>> 238cd2b5
     logger = logging.getLogger(__name__)
 
     def __init__(self, handler, job_storage, **kwargs):
@@ -22,9 +17,6 @@
         self.storage.unsubscribe('tailed')
 
     def _publish(self, data):
-        # print("=============================================================")
-        # print("jobs rpc :")
-        # print(data)
         if self.storage.tailing:
             if self.handler_id:
                 self.handler.write_event('jobs.tailed', data, handler_id=self.handler_id)
