--- conflicted
+++ resolved
@@ -15,16 +15,6 @@
     """ Base class for all Arachnado RPC resources.
     """
     def initialize(self, *args, **kwargs):
-<<<<<<< HEAD
-        # print("MainRpcHttpHandler init")
-        self.jobs = JobsRpc(self, *args, **kwargs)
-        self.sites = SitesRpc(self, *args, **kwargs)
-        self.pages = PagesRpc(self, *args, **kwargs)
-
-    def result(self, result):
-        if isinstance(result, Future):
-            result.add_done_callback(self._result)
-=======
         self.dispatcher = Dispatcher()
         self.dispatcher.add_object(Jobs(self, *args, **kwargs))
         self.dispatcher.add_object(Sites(self, *args, **kwargs))
@@ -35,7 +25,6 @@
         if isinstance(response.result, Future):
             response.result.add_done_callback(
                 partial(self.on_done, data=response.data))
->>>>>>> 238cd2b5
         else:
             self.send_data(response.data)
 
